--- conflicted
+++ resolved
@@ -218,18 +218,14 @@
                                 design_form.$invalid = true;
                             }
                         } else {
-<<<<<<< HEAD
                             $scope.cubeMetaFrame.project = $scope.state.project;
                             if(request.message){
                                 var message =request.message;
                                 var msg = !!(message) ? message : 'Failed to take action.';
-                                MessageService.sendMsg($scope.cubeResultTmpl({'text':msg,'schema':$scope.state.cubeSchema}), 'error', {}, true);
+                                 MessageService.sendMsg($scope.cubeResultTmpl({'text':'Failed to update the cube.','schema':$scope.state.cubeSchema}), 'error', {}, true, 'top_center');
                             }else{
                                 SweetAlert.swal('Oops...', "Failed to take action.", 'error');
                             }
-=======
-                            MessageService.sendMsg($scope.cubeResultTmpl({'text':'Failed to update the cube.','schema':$scope.state.cubeSchema}), 'error', {}, true, 'top_center');
->>>>>>> d6830d14
                         }
                         //end loading
                         loadingRequest.hide();
@@ -238,15 +234,9 @@
                         if(e.data&& e.data.exception){
                             var message =e.data.exception;
                             var msg = !!(message) ? message : 'Failed to take action.';
-<<<<<<< HEAD
-                            MessageService.sendMsg($scope.cubeResultTmpl({'text':msg,'schema':$scope.state.cubeSchema}), 'error', {}, true);
-                        }else{
-=======
-
                             MessageService.sendMsg($scope.cubeResultTmpl({'text':msg,'schema':$scope.state.cubeSchema}), 'error', {}, true, 'top_center');
                         } else {
->>>>>>> d6830d14
-                            SweetAlert.swal('Oops...', "Failed to take action.", 'error');
+                            MessageService.sendMsg($scope.cubeResultTmpl({'text':'Failed to take action.','schema':$scope.state.cubeSchema}), 'error', {}, true, 'top_center');
                         }
                         loadingRequest.hide();
                         recoveryCubeStatus();
@@ -262,15 +252,9 @@
                             if(request.message){
                                 var message =request.message;
                                 var msg = !!(message) ? message : 'Failed to take action.';
-<<<<<<< HEAD
-                                MessageService.sendMsg($scope.cubeResultTmpl({'text':msg,'schema':$scope.state.cubeSchema}), 'error', {}, true);
-                            }else{
-=======
-
                                 MessageService.sendMsg($scope.cubeResultTmpl({'text':msg,'schema':$scope.state.cubeSchema}), 'error', {}, true, 'top_center');
                             } else {
->>>>>>> d6830d14
-                                SweetAlert.swal('Oops...', "Failed to take action.", 'error');
+                                MessageService.sendMsg($scope.cubeResultTmpl({'text':"Failed to take action.",'schema':$scope.state.cubeSchema}), 'error', {}, true, 'top_center');
                             }
                         }
 
@@ -281,14 +265,9 @@
                         if (e.data && e.data.exception) {
                             var message =e.data.exception;
                             var msg = !!(message) ? message : 'Failed to take action.';
-<<<<<<< HEAD
-                            MessageService.sendMsg($scope.cubeResultTmpl({'text':msg,'schema':$scope.state.cubeSchema}), 'error', {}, true);
-=======
-
                             MessageService.sendMsg($scope.cubeResultTmpl({'text':msg,'schema':$scope.state.cubeSchema}), 'error', {}, true, 'top_center');
->>>>>>> d6830d14
                         } else {
-                            SweetAlert.swal('Oops...', "Failed to take action.", 'error');
+                            MessageService.sendMsg($scope.cubeResultTmpl({'text':"Failed to take action.",'schema':$scope.state.cubeSchema}), 'error', {}, true, 'top_center');
                         }
                         //end loading
                         loadingRequest.hide();
