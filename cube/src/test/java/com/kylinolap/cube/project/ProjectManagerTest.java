/*
 * Copyright 2013-2014 eBay Software Foundation
 *
 * Licensed under the Apache License, Version 2.0 (the "License");
 * you may not use this file except in compliance with the License.
 * You may obtain a copy of the License at
 *
 *   http://www.apache.org/licenses/LICENSE-2.0
 *
 * Unless required by applicable law or agreed to in writing, software
 * distributed under the License is distributed on an "AS IS" BASIS,
 * WITHOUT WARRANTIES OR CONDITIONS OF ANY KIND, either express or implied.
 * See the License for the specific language governing permissions and
 * limitations under the License.
 */

package com.kylinolap.cube.project;

import static org.junit.Assert.assertNull;
import static org.junit.Assert.assertTrue;

import java.io.IOException;

import org.junit.After;
import org.junit.Before;
import org.junit.Test;

import com.kylinolap.common.persistence.ResourceStore;
import com.kylinolap.common.util.JsonUtil;
import com.kylinolap.common.util.LocalFileMetadataTestCase;
import com.kylinolap.cube.CubeInstance;
import com.kylinolap.cube.CubeManager;
import com.kylinolap.metadata.MetadataManager;
import com.kylinolap.metadata.model.cube.CubeDesc;

/**
 * @author xduo
 * 
 */
public class ProjectManagerTest extends LocalFileMetadataTestCase {

<<<<<<< HEAD
	@Before
	public void setUp() throws Exception {
		this.createTestMetadata();
		MetadataManager.removeInstance(this.getTestConfig());
		CubeManager.removeInstance(this.getTestConfig());
		ProjectManager.removeInstance(this.getTestConfig());
	}

	@After
	public void after() throws Exception {
		this.cleanupTestMetadata();
	}

	@Test(expected = IllegalStateException.class)
	public void testDropNonemptyProject1() throws IOException {
		ProjectManager.getInstance(this.getTestConfig()).dropProject("DEFAULT");
	}

	@Test(expected = IllegalStateException.class)
	public void testDropNonemptyProject2() throws IOException {
		ProjectManager.getInstance(this.getTestConfig()).dropProject(
				"DEFAULT???");
	}

	@Test
	public void testNewProject() throws Exception {
		int originalProjectCount = ProjectManager
				.getInstance(this.getTestConfig()).listAllProjects().size();
		int originalCubeCount = CubeManager.getInstance(this.getTestConfig())
				.listAllCubes().size();
		int originalCubeCountInDefault = ProjectManager
				.getInstance(this.getTestConfig()).listAllCubes("default")
				.size();
		ResourceStore store = getStore();

		// clean legacy in case last run failed
		store.deleteResource("/cube/cube_in_alien_project.json");

		MetadataManager metaMgr = getMetadataManager();
		CubeDesc desc = metaMgr.getCubeDesc("test_kylin_cube_with_slr_desc");
		CubeInstance createdCube = CubeManager
				.getInstance(this.getTestConfig()).createCube(
						"cube_in_alien_project", "alien", desc, null);
		assertTrue(createdCube == CubeManager.getInstance(this.getTestConfig())
				.getCube("cube_in_alien_project"));
		assertTrue(ProjectManager.getInstance(getTestConfig())
				.listAllCubes("alien").contains(createdCube));

		System.out.println(JsonUtil.writeValueAsIndentString(createdCube));

		assertTrue(ProjectManager.getInstance(this.getTestConfig())
				.listAllProjects().size() == originalProjectCount + 1);
		assertTrue(ProjectManager.getInstance(this.getTestConfig())
				.listAllCubes("ALIEN").get(0).getName()
				.equalsIgnoreCase("CUBE_IN_ALIEN_PROJECT"));
		assertTrue(CubeManager.getInstance(this.getTestConfig()).listAllCubes()
				.size() == originalCubeCount + 1);

		ProjectManager.getInstance(this.getTestConfig()).updateCubeToProject(
				"cube_in_alien_project", "default", null);
		assertTrue(ProjectManager.getInstance(this.getTestConfig())
				.listAllCubes("ALIEN").size() == 0);
		assertTrue(ProjectManager.getInstance(this.getTestConfig())
				.listAllCubes("default").size() == originalCubeCountInDefault + 1);
		assertTrue(ProjectManager.getInstance(getTestConfig())
				.listAllCubes("default").contains(createdCube));

		ProjectManager.getInstance(this.getTestConfig()).updateCubeToProject(
				"cube_in_alien_project", "alien", null);
		assertTrue(ProjectManager.getInstance(this.getTestConfig())
				.listAllCubes("ALIEN").size() == 1);
		assertTrue(ProjectManager.getInstance(this.getTestConfig())
				.listAllCubes("default").size() == originalCubeCountInDefault);
		assertTrue(ProjectManager.getInstance(getTestConfig())
				.listAllCubes("alien").contains(createdCube));

		assertTrue(ProjectManager.getInstance(this.getTestConfig())
				.isCubeInProject("alien", createdCube));

		CubeInstance droppedCube = CubeManager
				.getInstance(this.getTestConfig()).dropCube(
						"cube_in_alien_project");

		assertTrue(createdCube == droppedCube);
		assertNull(CubeManager.getInstance(this.getTestConfig()).getCube(
				"cube_in_alien_project"));
		assertTrue(ProjectManager.getInstance(this.getTestConfig())
				.listAllProjects().size() == originalProjectCount + 1);
		assertTrue(CubeManager.getInstance(this.getTestConfig()).listAllCubes()
				.size() == originalCubeCount);

		ProjectManager.getInstance(this.getTestConfig()).dropProject("alien");
		assertTrue(ProjectManager.getInstance(this.getTestConfig())
				.listAllProjects().size() == originalProjectCount);
	}

	@Test
	public void testExistingProject() throws Exception {
		int originalProjectCount = ProjectManager
				.getInstance(this.getTestConfig()).listAllProjects().size();
		int originalCubeCount = CubeManager.getInstance(this.getTestConfig())
				.listAllCubes().size();
		ResourceStore store = getStore();

		// clean legacy in case last run failed
		store.deleteResource("/cube/new_cube_in_default.json");

		MetadataManager metaMgr = getMetadataManager();
		CubeDesc desc = metaMgr.getCubeDesc("test_kylin_cube_with_slr_desc");
		CubeInstance createdCube = CubeManager
				.getInstance(this.getTestConfig()).createCube(
						"new_cube_in_default",
						ProjectInstance.DEFAULT_PROJECT_NAME, desc, null);
		assertTrue(createdCube == CubeManager.getInstance(this.getTestConfig())
				.getCube("new_cube_in_default"));

		System.out.println(JsonUtil.writeValueAsIndentString(createdCube));

		assertTrue(ProjectManager.getInstance(this.getTestConfig())
				.listAllProjects().size() == originalProjectCount);
		assertTrue(CubeManager.getInstance(this.getTestConfig()).listAllCubes()
				.size() == originalCubeCount + 1);

		CubeInstance droppedCube = CubeManager
				.getInstance(this.getTestConfig()).dropCube(
						"new_cube_in_default");

		assertTrue(createdCube == droppedCube);
		assertNull(CubeManager.getInstance(this.getTestConfig()).getCube(
				"new_cube_in_default"));
		assertTrue(ProjectManager.getInstance(this.getTestConfig())
				.listAllProjects().size() == originalProjectCount);
		assertTrue(CubeManager.getInstance(this.getTestConfig()).listAllCubes()
				.size() == originalCubeCount);
	}

	@Test
	public void testProjectsDrop() throws IOException {
		CubeInstance cube = CubeManager.getInstance(getTestConfig()).getCube(
				"test_kylin_cube_with_slr_empty");
		assertTrue(ProjectManager.getInstance(this.getTestConfig())
				.getCubesByTable("default", "test_kylin_fact").contains(cube));
		assertTrue(ProjectManager.getInstance(this.getTestConfig())
				.listAllCubes("default").contains(cube));

		CubeManager.getInstance(getTestConfig()).dropCube(cube.getName());

		assertTrue(!ProjectManager.getInstance(this.getTestConfig())
				.getCubesByTable("default", "test_kylin_fact").contains(cube));
		assertTrue(!ProjectManager.getInstance(this.getTestConfig())
				.listAllCubes("default").contains(cube));
	}

	@Test
	public void testProjectsLoadAfterProjectChange() throws IOException {
		CubeInstance cube = CubeManager.getInstance(getTestConfig()).getCube(
				"test_kylin_cube_with_slr_empty");
		assertTrue(ProjectManager.getInstance(this.getTestConfig())
				.getCubesByTable("default", "test_kylin_fact").contains(cube));

		ProjectManager.getInstance(getTestConfig()).removeCubeFromProjects(
				cube.getName());

		assertTrue(!ProjectManager.getInstance(this.getTestConfig())
				.getCubesByTable("default", "test_kylin_fact").contains(cube));

		ProjectManager.getInstance(getTestConfig()).updateCubeToProject(
				cube.getName(), "default", "tester");

		assertTrue(ProjectManager.getInstance(this.getTestConfig())
				.getCubesByTable("default", "test_kylin_fact").contains(cube));
	}

	private MetadataManager getMetadataManager() {
		return MetadataManager.getInstance(getTestConfig());
	}
=======
    @Before
    public void setUp() throws Exception {
        this.createTestMetadata();
        MetadataManager.removeInstance(this.getTestConfig());
        CubeManager.removeInstance(this.getTestConfig());
        ProjectManager.removeInstance(this.getTestConfig());
    }

    @After
    public void after() throws Exception {
        this.cleanupTestMetadata();
    }

    @Test(expected = IllegalStateException.class)
    public void testDropNonemptyProject1() throws IOException {
        ProjectManager.getInstance(this.getTestConfig()).dropProject("DEFAULT");
    }

    @Test(expected = IllegalStateException.class)
    public void testDropNonemptyProject2() throws IOException {
        ProjectManager.getInstance(this.getTestConfig()).dropProject("DEFAULT???");
    }

    @Test
    public void testNewProject() throws Exception {
        int originalProjectCount =
                ProjectManager.getInstance(this.getTestConfig()).listAllProjects().size();
        int originalCubeCount = CubeManager.getInstance(this.getTestConfig()).listAllCubes().size();
        int originalCubeCountInDefault =
                ProjectManager.getInstance(this.getTestConfig()).listAllCubes("default").size();
        ResourceStore store = getStore();

        // clean legacy in case last run failed
        store.deleteResource("/cube/cube_in_alien_project.json");

        MetadataManager metaMgr = getMetadataManager();
        CubeDesc desc = metaMgr.getCubeDesc("test_kylin_cube_with_slr_desc");
        CubeInstance createdCube =
                CubeManager.getInstance(this.getTestConfig()).createCube("cube_in_alien_project",
                        "alien", desc, null);
        assertTrue(createdCube == CubeManager.getInstance(this.getTestConfig()).getCube(
                "cube_in_alien_project"));
        assertTrue(ProjectManager.getInstance(getTestConfig()).listAllCubes("alien")
                .contains(createdCube));

        System.out.println(JsonUtil.writeValueAsIndentString(createdCube));

        assertTrue(ProjectManager.getInstance(this.getTestConfig()).listAllProjects().size() == originalProjectCount + 1);
        assertTrue(ProjectManager.getInstance(this.getTestConfig()).listAllCubes("ALIEN").get(0)
                .getName().equalsIgnoreCase("CUBE_IN_ALIEN_PROJECT"));
        assertTrue(CubeManager.getInstance(this.getTestConfig()).listAllCubes().size() == originalCubeCount + 1);

        ProjectManager.getInstance(this.getTestConfig()).updateCubeToProject("cube_in_alien_project",
                "default", null);
        assertTrue(ProjectManager.getInstance(this.getTestConfig()).listAllCubes("ALIEN").size() == 0);
        assertTrue(ProjectManager.getInstance(this.getTestConfig()).listAllCubes("default").size() == originalCubeCountInDefault + 1);
        assertTrue(ProjectManager.getInstance(getTestConfig()).listAllCubes("default")
                .contains(createdCube));

        ProjectManager.getInstance(this.getTestConfig()).updateCubeToProject("cube_in_alien_project",
                "alien", null);
        assertTrue(ProjectManager.getInstance(this.getTestConfig()).listAllCubes("ALIEN").size() == 1);
        assertTrue(ProjectManager.getInstance(this.getTestConfig()).listAllCubes("default").size() == originalCubeCountInDefault);
        assertTrue(ProjectManager.getInstance(getTestConfig()).listAllCubes("alien")
                .contains(createdCube));

        assertTrue(ProjectManager.getInstance(this.getTestConfig())
                .isCubeInProject("alien", createdCube));

        CubeInstance droppedCube =
                CubeManager.getInstance(this.getTestConfig()).dropCube("cube_in_alien_project",true);

        assertTrue(createdCube == droppedCube);
        assertNull(CubeManager.getInstance(this.getTestConfig()).getCube("cube_in_alien_project"));
        assertTrue(ProjectManager.getInstance(this.getTestConfig()).listAllProjects().size() == originalProjectCount + 1);
        assertTrue(CubeManager.getInstance(this.getTestConfig()).listAllCubes().size() == originalCubeCount);

        ProjectManager.getInstance(this.getTestConfig()).dropProject("alien");
        assertTrue(ProjectManager.getInstance(this.getTestConfig()).listAllProjects().size() == originalProjectCount);
    }

    @Test
    public void testExistingProject() throws Exception {
        int originalProjectCount =
                ProjectManager.getInstance(this.getTestConfig()).listAllProjects().size();
        int originalCubeCount = CubeManager.getInstance(this.getTestConfig()).listAllCubes().size();
        ResourceStore store = getStore();

        // clean legacy in case last run failed
        store.deleteResource("/cube/new_cube_in_default.json");

        MetadataManager metaMgr = getMetadataManager();
        CubeDesc desc = metaMgr.getCubeDesc("test_kylin_cube_with_slr_desc");
        CubeInstance createdCube =
                CubeManager.getInstance(this.getTestConfig()).createCube("new_cube_in_default",
                        ProjectInstance.DEFAULT_PROJECT_NAME, desc, null);
        assertTrue(createdCube == CubeManager.getInstance(this.getTestConfig()).getCube(
                "new_cube_in_default"));

        System.out.println(JsonUtil.writeValueAsIndentString(createdCube));

        assertTrue(ProjectManager.getInstance(this.getTestConfig()).listAllProjects().size() == originalProjectCount);
        assertTrue(CubeManager.getInstance(this.getTestConfig()).listAllCubes().size() == originalCubeCount + 1);

        CubeInstance droppedCube =
                CubeManager.getInstance(this.getTestConfig()).dropCube("new_cube_in_default",true);

        assertTrue(createdCube == droppedCube);
        assertNull(CubeManager.getInstance(this.getTestConfig()).getCube("new_cube_in_default"));
        assertTrue(ProjectManager.getInstance(this.getTestConfig()).listAllProjects().size() == originalProjectCount);
        assertTrue(CubeManager.getInstance(this.getTestConfig()).listAllCubes().size() == originalCubeCount);
    }

    @Test
    public void testProjectsDrop() throws IOException {
        CubeInstance cube =
                CubeManager.getInstance(getTestConfig()).getCube("test_kylin_cube_with_slr_empty");
        assertTrue(ProjectManager.getInstance(this.getTestConfig())
                .getCubesByTable("default", "test_kylin_fact").contains(cube));
        assertTrue(ProjectManager.getInstance(this.getTestConfig()).listAllCubes("default")
                .contains(cube));

        CubeManager.getInstance(getTestConfig()).dropCube(cube.getName(),true);

        assertTrue(!ProjectManager.getInstance(this.getTestConfig())
                .getCubesByTable("default", "test_kylin_fact").contains(cube));
        assertTrue(!ProjectManager.getInstance(this.getTestConfig()).listAllCubes("default")
                .contains(cube));
    }

    @Test
    public void testProjectsLoadAfterProjectChange() throws IOException {
        CubeInstance cube =
                CubeManager.getInstance(getTestConfig()).getCube("test_kylin_cube_with_slr_empty");
        assertTrue(ProjectManager.getInstance(this.getTestConfig())
                .getCubesByTable("default", "test_kylin_fact").contains(cube));

        ProjectManager.getInstance(getTestConfig()).removeCubeFromProjects(cube.getName());

        assertTrue(!ProjectManager.getInstance(this.getTestConfig())
                .getCubesByTable("default", "test_kylin_fact").contains(cube));

        ProjectManager.getInstance(getTestConfig()).updateCubeToProject(cube.getName(), "default",
                "tester");

        assertTrue(ProjectManager.getInstance(this.getTestConfig())
                .getCubesByTable("default", "test_kylin_fact").contains(cube));
    }

    private MetadataManager getMetadataManager() {
        return MetadataManager.getInstance(getTestConfig());
    }
>>>>>>> ce1f5e1e
}<|MERGE_RESOLUTION|>--- conflicted
+++ resolved
@@ -16,8 +16,7 @@
 
 package com.kylinolap.cube.project;
 
-import static org.junit.Assert.assertNull;
-import static org.junit.Assert.assertTrue;
+import static org.junit.Assert.*;
 
 import java.io.IOException;
 
@@ -39,184 +38,6 @@
  */
 public class ProjectManagerTest extends LocalFileMetadataTestCase {
 
-<<<<<<< HEAD
-	@Before
-	public void setUp() throws Exception {
-		this.createTestMetadata();
-		MetadataManager.removeInstance(this.getTestConfig());
-		CubeManager.removeInstance(this.getTestConfig());
-		ProjectManager.removeInstance(this.getTestConfig());
-	}
-
-	@After
-	public void after() throws Exception {
-		this.cleanupTestMetadata();
-	}
-
-	@Test(expected = IllegalStateException.class)
-	public void testDropNonemptyProject1() throws IOException {
-		ProjectManager.getInstance(this.getTestConfig()).dropProject("DEFAULT");
-	}
-
-	@Test(expected = IllegalStateException.class)
-	public void testDropNonemptyProject2() throws IOException {
-		ProjectManager.getInstance(this.getTestConfig()).dropProject(
-				"DEFAULT???");
-	}
-
-	@Test
-	public void testNewProject() throws Exception {
-		int originalProjectCount = ProjectManager
-				.getInstance(this.getTestConfig()).listAllProjects().size();
-		int originalCubeCount = CubeManager.getInstance(this.getTestConfig())
-				.listAllCubes().size();
-		int originalCubeCountInDefault = ProjectManager
-				.getInstance(this.getTestConfig()).listAllCubes("default")
-				.size();
-		ResourceStore store = getStore();
-
-		// clean legacy in case last run failed
-		store.deleteResource("/cube/cube_in_alien_project.json");
-
-		MetadataManager metaMgr = getMetadataManager();
-		CubeDesc desc = metaMgr.getCubeDesc("test_kylin_cube_with_slr_desc");
-		CubeInstance createdCube = CubeManager
-				.getInstance(this.getTestConfig()).createCube(
-						"cube_in_alien_project", "alien", desc, null);
-		assertTrue(createdCube == CubeManager.getInstance(this.getTestConfig())
-				.getCube("cube_in_alien_project"));
-		assertTrue(ProjectManager.getInstance(getTestConfig())
-				.listAllCubes("alien").contains(createdCube));
-
-		System.out.println(JsonUtil.writeValueAsIndentString(createdCube));
-
-		assertTrue(ProjectManager.getInstance(this.getTestConfig())
-				.listAllProjects().size() == originalProjectCount + 1);
-		assertTrue(ProjectManager.getInstance(this.getTestConfig())
-				.listAllCubes("ALIEN").get(0).getName()
-				.equalsIgnoreCase("CUBE_IN_ALIEN_PROJECT"));
-		assertTrue(CubeManager.getInstance(this.getTestConfig()).listAllCubes()
-				.size() == originalCubeCount + 1);
-
-		ProjectManager.getInstance(this.getTestConfig()).updateCubeToProject(
-				"cube_in_alien_project", "default", null);
-		assertTrue(ProjectManager.getInstance(this.getTestConfig())
-				.listAllCubes("ALIEN").size() == 0);
-		assertTrue(ProjectManager.getInstance(this.getTestConfig())
-				.listAllCubes("default").size() == originalCubeCountInDefault + 1);
-		assertTrue(ProjectManager.getInstance(getTestConfig())
-				.listAllCubes("default").contains(createdCube));
-
-		ProjectManager.getInstance(this.getTestConfig()).updateCubeToProject(
-				"cube_in_alien_project", "alien", null);
-		assertTrue(ProjectManager.getInstance(this.getTestConfig())
-				.listAllCubes("ALIEN").size() == 1);
-		assertTrue(ProjectManager.getInstance(this.getTestConfig())
-				.listAllCubes("default").size() == originalCubeCountInDefault);
-		assertTrue(ProjectManager.getInstance(getTestConfig())
-				.listAllCubes("alien").contains(createdCube));
-
-		assertTrue(ProjectManager.getInstance(this.getTestConfig())
-				.isCubeInProject("alien", createdCube));
-
-		CubeInstance droppedCube = CubeManager
-				.getInstance(this.getTestConfig()).dropCube(
-						"cube_in_alien_project");
-
-		assertTrue(createdCube == droppedCube);
-		assertNull(CubeManager.getInstance(this.getTestConfig()).getCube(
-				"cube_in_alien_project"));
-		assertTrue(ProjectManager.getInstance(this.getTestConfig())
-				.listAllProjects().size() == originalProjectCount + 1);
-		assertTrue(CubeManager.getInstance(this.getTestConfig()).listAllCubes()
-				.size() == originalCubeCount);
-
-		ProjectManager.getInstance(this.getTestConfig()).dropProject("alien");
-		assertTrue(ProjectManager.getInstance(this.getTestConfig())
-				.listAllProjects().size() == originalProjectCount);
-	}
-
-	@Test
-	public void testExistingProject() throws Exception {
-		int originalProjectCount = ProjectManager
-				.getInstance(this.getTestConfig()).listAllProjects().size();
-		int originalCubeCount = CubeManager.getInstance(this.getTestConfig())
-				.listAllCubes().size();
-		ResourceStore store = getStore();
-
-		// clean legacy in case last run failed
-		store.deleteResource("/cube/new_cube_in_default.json");
-
-		MetadataManager metaMgr = getMetadataManager();
-		CubeDesc desc = metaMgr.getCubeDesc("test_kylin_cube_with_slr_desc");
-		CubeInstance createdCube = CubeManager
-				.getInstance(this.getTestConfig()).createCube(
-						"new_cube_in_default",
-						ProjectInstance.DEFAULT_PROJECT_NAME, desc, null);
-		assertTrue(createdCube == CubeManager.getInstance(this.getTestConfig())
-				.getCube("new_cube_in_default"));
-
-		System.out.println(JsonUtil.writeValueAsIndentString(createdCube));
-
-		assertTrue(ProjectManager.getInstance(this.getTestConfig())
-				.listAllProjects().size() == originalProjectCount);
-		assertTrue(CubeManager.getInstance(this.getTestConfig()).listAllCubes()
-				.size() == originalCubeCount + 1);
-
-		CubeInstance droppedCube = CubeManager
-				.getInstance(this.getTestConfig()).dropCube(
-						"new_cube_in_default");
-
-		assertTrue(createdCube == droppedCube);
-		assertNull(CubeManager.getInstance(this.getTestConfig()).getCube(
-				"new_cube_in_default"));
-		assertTrue(ProjectManager.getInstance(this.getTestConfig())
-				.listAllProjects().size() == originalProjectCount);
-		assertTrue(CubeManager.getInstance(this.getTestConfig()).listAllCubes()
-				.size() == originalCubeCount);
-	}
-
-	@Test
-	public void testProjectsDrop() throws IOException {
-		CubeInstance cube = CubeManager.getInstance(getTestConfig()).getCube(
-				"test_kylin_cube_with_slr_empty");
-		assertTrue(ProjectManager.getInstance(this.getTestConfig())
-				.getCubesByTable("default", "test_kylin_fact").contains(cube));
-		assertTrue(ProjectManager.getInstance(this.getTestConfig())
-				.listAllCubes("default").contains(cube));
-
-		CubeManager.getInstance(getTestConfig()).dropCube(cube.getName());
-
-		assertTrue(!ProjectManager.getInstance(this.getTestConfig())
-				.getCubesByTable("default", "test_kylin_fact").contains(cube));
-		assertTrue(!ProjectManager.getInstance(this.getTestConfig())
-				.listAllCubes("default").contains(cube));
-	}
-
-	@Test
-	public void testProjectsLoadAfterProjectChange() throws IOException {
-		CubeInstance cube = CubeManager.getInstance(getTestConfig()).getCube(
-				"test_kylin_cube_with_slr_empty");
-		assertTrue(ProjectManager.getInstance(this.getTestConfig())
-				.getCubesByTable("default", "test_kylin_fact").contains(cube));
-
-		ProjectManager.getInstance(getTestConfig()).removeCubeFromProjects(
-				cube.getName());
-
-		assertTrue(!ProjectManager.getInstance(this.getTestConfig())
-				.getCubesByTable("default", "test_kylin_fact").contains(cube));
-
-		ProjectManager.getInstance(getTestConfig()).updateCubeToProject(
-				cube.getName(), "default", "tester");
-
-		assertTrue(ProjectManager.getInstance(this.getTestConfig())
-				.getCubesByTable("default", "test_kylin_fact").contains(cube));
-	}
-
-	private MetadataManager getMetadataManager() {
-		return MetadataManager.getInstance(getTestConfig());
-	}
-=======
     @Before
     public void setUp() throws Exception {
         this.createTestMetadata();
@@ -242,11 +63,9 @@
 
     @Test
     public void testNewProject() throws Exception {
-        int originalProjectCount =
-                ProjectManager.getInstance(this.getTestConfig()).listAllProjects().size();
+        int originalProjectCount = ProjectManager.getInstance(this.getTestConfig()).listAllProjects().size();
         int originalCubeCount = CubeManager.getInstance(this.getTestConfig()).listAllCubes().size();
-        int originalCubeCountInDefault =
-                ProjectManager.getInstance(this.getTestConfig()).listAllCubes("default").size();
+        int originalCubeCountInDefault = ProjectManager.getInstance(this.getTestConfig()).listAllCubes("default").size();
         ResourceStore store = getStore();
 
         // clean legacy in case last run failed
@@ -254,40 +73,29 @@
 
         MetadataManager metaMgr = getMetadataManager();
         CubeDesc desc = metaMgr.getCubeDesc("test_kylin_cube_with_slr_desc");
-        CubeInstance createdCube =
-                CubeManager.getInstance(this.getTestConfig()).createCube("cube_in_alien_project",
-                        "alien", desc, null);
-        assertTrue(createdCube == CubeManager.getInstance(this.getTestConfig()).getCube(
-                "cube_in_alien_project"));
-        assertTrue(ProjectManager.getInstance(getTestConfig()).listAllCubes("alien")
-                .contains(createdCube));
+        CubeInstance createdCube = CubeManager.getInstance(this.getTestConfig()).createCube("cube_in_alien_project", "alien", desc, null);
+        assertTrue(createdCube == CubeManager.getInstance(this.getTestConfig()).getCube("cube_in_alien_project"));
+        assertTrue(ProjectManager.getInstance(getTestConfig()).listAllCubes("alien").contains(createdCube));
 
         System.out.println(JsonUtil.writeValueAsIndentString(createdCube));
 
         assertTrue(ProjectManager.getInstance(this.getTestConfig()).listAllProjects().size() == originalProjectCount + 1);
-        assertTrue(ProjectManager.getInstance(this.getTestConfig()).listAllCubes("ALIEN").get(0)
-                .getName().equalsIgnoreCase("CUBE_IN_ALIEN_PROJECT"));
+        assertTrue(ProjectManager.getInstance(this.getTestConfig()).listAllCubes("ALIEN").get(0).getName().equalsIgnoreCase("CUBE_IN_ALIEN_PROJECT"));
         assertTrue(CubeManager.getInstance(this.getTestConfig()).listAllCubes().size() == originalCubeCount + 1);
 
-        ProjectManager.getInstance(this.getTestConfig()).updateCubeToProject("cube_in_alien_project",
-                "default", null);
+        ProjectManager.getInstance(this.getTestConfig()).updateCubeToProject("cube_in_alien_project", "default", null);
         assertTrue(ProjectManager.getInstance(this.getTestConfig()).listAllCubes("ALIEN").size() == 0);
         assertTrue(ProjectManager.getInstance(this.getTestConfig()).listAllCubes("default").size() == originalCubeCountInDefault + 1);
-        assertTrue(ProjectManager.getInstance(getTestConfig()).listAllCubes("default")
-                .contains(createdCube));
+        assertTrue(ProjectManager.getInstance(getTestConfig()).listAllCubes("default").contains(createdCube));
 
-        ProjectManager.getInstance(this.getTestConfig()).updateCubeToProject("cube_in_alien_project",
-                "alien", null);
+        ProjectManager.getInstance(this.getTestConfig()).updateCubeToProject("cube_in_alien_project", "alien", null);
         assertTrue(ProjectManager.getInstance(this.getTestConfig()).listAllCubes("ALIEN").size() == 1);
         assertTrue(ProjectManager.getInstance(this.getTestConfig()).listAllCubes("default").size() == originalCubeCountInDefault);
-        assertTrue(ProjectManager.getInstance(getTestConfig()).listAllCubes("alien")
-                .contains(createdCube));
+        assertTrue(ProjectManager.getInstance(getTestConfig()).listAllCubes("alien").contains(createdCube));
 
-        assertTrue(ProjectManager.getInstance(this.getTestConfig())
-                .isCubeInProject("alien", createdCube));
+        assertTrue(ProjectManager.getInstance(this.getTestConfig()).isCubeInProject("alien", createdCube));
 
-        CubeInstance droppedCube =
-                CubeManager.getInstance(this.getTestConfig()).dropCube("cube_in_alien_project",true);
+        CubeInstance droppedCube = CubeManager.getInstance(this.getTestConfig()).dropCube("cube_in_alien_project", true);
 
         assertTrue(createdCube == droppedCube);
         assertNull(CubeManager.getInstance(this.getTestConfig()).getCube("cube_in_alien_project"));
@@ -300,8 +108,7 @@
 
     @Test
     public void testExistingProject() throws Exception {
-        int originalProjectCount =
-                ProjectManager.getInstance(this.getTestConfig()).listAllProjects().size();
+        int originalProjectCount = ProjectManager.getInstance(this.getTestConfig()).listAllProjects().size();
         int originalCubeCount = CubeManager.getInstance(this.getTestConfig()).listAllCubes().size();
         ResourceStore store = getStore();
 
@@ -310,19 +117,15 @@
 
         MetadataManager metaMgr = getMetadataManager();
         CubeDesc desc = metaMgr.getCubeDesc("test_kylin_cube_with_slr_desc");
-        CubeInstance createdCube =
-                CubeManager.getInstance(this.getTestConfig()).createCube("new_cube_in_default",
-                        ProjectInstance.DEFAULT_PROJECT_NAME, desc, null);
-        assertTrue(createdCube == CubeManager.getInstance(this.getTestConfig()).getCube(
-                "new_cube_in_default"));
+        CubeInstance createdCube = CubeManager.getInstance(this.getTestConfig()).createCube("new_cube_in_default", ProjectInstance.DEFAULT_PROJECT_NAME, desc, null);
+        assertTrue(createdCube == CubeManager.getInstance(this.getTestConfig()).getCube("new_cube_in_default"));
 
         System.out.println(JsonUtil.writeValueAsIndentString(createdCube));
 
         assertTrue(ProjectManager.getInstance(this.getTestConfig()).listAllProjects().size() == originalProjectCount);
         assertTrue(CubeManager.getInstance(this.getTestConfig()).listAllCubes().size() == originalCubeCount + 1);
 
-        CubeInstance droppedCube =
-                CubeManager.getInstance(this.getTestConfig()).dropCube("new_cube_in_default",true);
+        CubeInstance droppedCube = CubeManager.getInstance(this.getTestConfig()).dropCube("new_cube_in_default", true);
 
         assertTrue(createdCube == droppedCube);
         assertNull(CubeManager.getInstance(this.getTestConfig()).getCube("new_cube_in_default"));
@@ -332,42 +135,31 @@
 
     @Test
     public void testProjectsDrop() throws IOException {
-        CubeInstance cube =
-                CubeManager.getInstance(getTestConfig()).getCube("test_kylin_cube_with_slr_empty");
-        assertTrue(ProjectManager.getInstance(this.getTestConfig())
-                .getCubesByTable("default", "test_kylin_fact").contains(cube));
-        assertTrue(ProjectManager.getInstance(this.getTestConfig()).listAllCubes("default")
-                .contains(cube));
+        CubeInstance cube = CubeManager.getInstance(getTestConfig()).getCube("test_kylin_cube_with_slr_empty");
+        assertTrue(ProjectManager.getInstance(this.getTestConfig()).getCubesByTable("default", "test_kylin_fact").contains(cube));
+        assertTrue(ProjectManager.getInstance(this.getTestConfig()).listAllCubes("default").contains(cube));
 
-        CubeManager.getInstance(getTestConfig()).dropCube(cube.getName(),true);
+        CubeManager.getInstance(getTestConfig()).dropCube(cube.getName(), true);
 
-        assertTrue(!ProjectManager.getInstance(this.getTestConfig())
-                .getCubesByTable("default", "test_kylin_fact").contains(cube));
-        assertTrue(!ProjectManager.getInstance(this.getTestConfig()).listAllCubes("default")
-                .contains(cube));
+        assertTrue(!ProjectManager.getInstance(this.getTestConfig()).getCubesByTable("default", "test_kylin_fact").contains(cube));
+        assertTrue(!ProjectManager.getInstance(this.getTestConfig()).listAllCubes("default").contains(cube));
     }
 
     @Test
     public void testProjectsLoadAfterProjectChange() throws IOException {
-        CubeInstance cube =
-                CubeManager.getInstance(getTestConfig()).getCube("test_kylin_cube_with_slr_empty");
-        assertTrue(ProjectManager.getInstance(this.getTestConfig())
-                .getCubesByTable("default", "test_kylin_fact").contains(cube));
+        CubeInstance cube = CubeManager.getInstance(getTestConfig()).getCube("test_kylin_cube_with_slr_empty");
+        assertTrue(ProjectManager.getInstance(this.getTestConfig()).getCubesByTable("default", "test_kylin_fact").contains(cube));
 
         ProjectManager.getInstance(getTestConfig()).removeCubeFromProjects(cube.getName());
 
-        assertTrue(!ProjectManager.getInstance(this.getTestConfig())
-                .getCubesByTable("default", "test_kylin_fact").contains(cube));
+        assertTrue(!ProjectManager.getInstance(this.getTestConfig()).getCubesByTable("default", "test_kylin_fact").contains(cube));
 
-        ProjectManager.getInstance(getTestConfig()).updateCubeToProject(cube.getName(), "default",
-                "tester");
+        ProjectManager.getInstance(getTestConfig()).updateCubeToProject(cube.getName(), "default", "tester");
 
-        assertTrue(ProjectManager.getInstance(this.getTestConfig())
-                .getCubesByTable("default", "test_kylin_fact").contains(cube));
+        assertTrue(ProjectManager.getInstance(this.getTestConfig()).getCubesByTable("default", "test_kylin_fact").contains(cube));
     }
 
     private MetadataManager getMetadataManager() {
         return MetadataManager.getInstance(getTestConfig());
     }
->>>>>>> ce1f5e1e
 }