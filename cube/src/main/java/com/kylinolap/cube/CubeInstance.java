/*
 * Copyright 2013-2014 eBay Software Foundation
 *
 * Licensed under the Apache License, Version 2.0 (the "License");
 * you may not use this file except in compliance with the License.
 * You may obtain a copy of the License at
 *
 *   http://www.apache.org/licenses/LICENSE-2.0
 *
 * Unless required by applicable law or agreed to in writing, software
 * distributed under the License is distributed on an "AS IS" BASIS,
 * WITHOUT WARRANTIES OR CONDITIONS OF ANY KIND, either express or implied.
 * See the License for the specific language governing permissions and
 * limitations under the License.
 */
package com.kylinolap.cube;

import java.util.ArrayList;
import java.util.Collection;
import java.util.Collections;
import java.util.List;

import com.fasterxml.jackson.annotation.JsonAutoDetect;
import com.fasterxml.jackson.annotation.JsonAutoDetect.Visibility;
import com.fasterxml.jackson.annotation.JsonIgnore;
import com.fasterxml.jackson.annotation.JsonManagedReference;
import com.fasterxml.jackson.annotation.JsonProperty;
import com.google.common.base.Objects;
import com.google.common.collect.Lists;
import com.kylinolap.common.KylinConfig;
import com.kylinolap.common.persistence.ResourceStore;
import com.kylinolap.common.persistence.RootPersistentEntity;
import com.kylinolap.cube.model.CubeDesc;
import com.kylinolap.cube.model.CubePartitionDesc;
import com.kylinolap.cube.model.DimensionDesc;
import com.kylinolap.metadata.model.FunctionDesc;
import com.kylinolap.metadata.model.JoinDesc;
import com.kylinolap.metadata.model.MeasureDesc;
import com.kylinolap.metadata.model.SegmentStatusEnum;
import com.kylinolap.metadata.model.TblColRef;
import com.kylinolap.metadata.realization.*;

@JsonAutoDetect(fieldVisibility = Visibility.NONE, getterVisibility = Visibility.NONE, isGetterVisibility = Visibility.NONE, setterVisibility = Visibility.NONE)
public class CubeInstance extends RootPersistentEntity implements IRealization {

    public static CubeInstance create(String cubeName, String projectName, CubeDesc cubeDesc) {
        CubeInstance cubeInstance = new CubeInstance();

        cubeInstance.setConfig(cubeDesc.getConfig());
        cubeInstance.setName(cubeName);
        cubeInstance.setDescName(cubeDesc.getName());
        cubeInstance.setCreateTime(formatTime(System.currentTimeMillis()));
        cubeInstance.setSegments(new ArrayList<CubeSegment>());
        cubeInstance.setStatus(RealizationStatusEnum.DISABLED);
        cubeInstance.updateRandomUuid();

        return cubeInstance;
    }

    @JsonIgnore
    private KylinConfig config;
    @JsonProperty("name")
    private String name;
    @JsonProperty("owner")
    private String owner;
    @JsonProperty("version")
    private String version; // user info only, we don't do version control
    @JsonProperty("descriptor")
    private String descName;
    // Mark cube priority for query
    @JsonProperty("cost")
    private int cost = 50;
    @JsonProperty("status")
    private RealizationStatusEnum status;

    @JsonManagedReference
    @JsonProperty("segments")
    private List<CubeSegment> segments = new ArrayList<CubeSegment>();

    @JsonProperty("create_time")
    private String createTime;

    public List<CubeSegment> getBuildingSegments() {
        List<CubeSegment> buildingSegments = new ArrayList<CubeSegment>();
        if (null != segments) {
            for (CubeSegment segment : segments) {
                if (SegmentStatusEnum.NEW == segment.getStatus() || SegmentStatusEnum.READY_PENDING == segment.getStatus()) {
                    buildingSegments.add(segment);
                }
            }
        }

        return buildingSegments;
    }

    public long getAllocatedEndDate() {
        if (null == segments || segments.size() == 0) {
            return 0;
        }

        Collections.sort(segments);

        return segments.get(segments.size() - 1).getDateRangeEnd();
    }

    public long getAllocatedStartDate() {
        if (null == segments || segments.size() == 0) {
            return 0;
        }

        Collections.sort(segments);

        return segments.get(0).getDateRangeStart();
    }

    public List<CubeSegment> getMergingSegments() {
        return this.getMergingSegments(null);
    }

    public List<CubeSegment> getMergingSegments(CubeSegment cubeSegment) {
        CubeSegment buildingSegment;
        if (cubeSegment == null) {
            List<CubeSegment> buildingSegments = getBuildingSegments();
            if (buildingSegments.size() == 0) {
                return Collections.emptyList();
            }
            buildingSegment = buildingSegments.get(0);
        } else {
            buildingSegment = cubeSegment;
        }

        List<CubeSegment> mergingSegments = new ArrayList<CubeSegment>();
        if (null != this.segments) {
            for (CubeSegment segment : this.segments) {
                if (segment.getStatus() == SegmentStatusEnum.READY) {
                    if (buildingSegment.getDateRangeStart() <= segment.getDateRangeStart() && buildingSegment.getDateRangeEnd() >= segment.getDateRangeEnd()) {
                        mergingSegments.add(segment);
                    }
                }
            }
        }
        return mergingSegments;

    }

    public List<CubeSegment> getRebuildingSegments() {
        List<CubeSegment> buildingSegments = getBuildingSegments();
        if (buildingSegments.size() == 0) {
            return Collections.emptyList();
        } else {
            List<CubeSegment> rebuildingSegments = new ArrayList<CubeSegment>();
            if (null != this.segments) {
                long startDate = buildingSegments.get(0).getDateRangeStart();
                long endDate = buildingSegments.get(buildingSegments.size() - 1).getDateRangeEnd();
                for (CubeSegment segment : this.segments) {
                    if (segment.getStatus() == SegmentStatusEnum.READY) {
                        if (startDate >= segment.getDateRangeStart() && startDate < segment.getDateRangeEnd() && segment.getDateRangeEnd() < endDate) {
                            rebuildingSegments.add(segment);
                            continue;
                        }
                        if (startDate <= segment.getDateRangeStart() && endDate >= segment.getDateRangeEnd()) {
                            rebuildingSegments.add(segment);
                            continue;
                        }
                    }
                }
            }

            return rebuildingSegments;
        }
    }

    public CubeDesc getDescriptor() {
        return CubeDescManager.getInstance(config).getCubeDesc(descName);
    }

    public boolean isReady() {
        return getStatus() == RealizationStatusEnum.READY;
    }

    public String getResourcePath() {
        return concatResourcePath(name);
    }

    public static String concatResourcePath(String cubeName) {
        return ResourceStore.CUBE_RESOURCE_ROOT + "/" + cubeName + ".json";
    }

    @Override
    public String toString() {
        return getCanonicalName();
    }

    // ============================================================================

    @JsonProperty("size_kb")
    public long getSizeKB() {
        long sizeKb = 0L;

        for (CubeSegment cubeSegment : this.getSegments(SegmentStatusEnum.READY)) {
            sizeKb += cubeSegment.getSizeKB();
        }

        return sizeKb;
    }

    @JsonProperty("source_records_count")
    public long getSourceRecordCount() {
        long sizeRecordCount = 0L;

        for (CubeSegment cubeSegment : this.getSegments(SegmentStatusEnum.READY)) {
            sizeRecordCount += cubeSegment.getSourceRecords();
        }

        return sizeRecordCount;
    }

    @JsonProperty("source_records_size")
    public long getSourceRecordSize() {
        long sizeRecordSize = 0L;

        for (CubeSegment cubeSegment : this.getSegments(SegmentStatusEnum.READY)) {
            sizeRecordSize += cubeSegment.getSourceRecordsSize();
        }

        return sizeRecordSize;
    }

    public KylinConfig getConfig() {
        return config;
    }

    public void setConfig(KylinConfig config) {
        this.config = config;
    }

    @Override
    public String getName() {
        return name;
    }

<<<<<<< HEAD
    @Override
    public String getCanonicalName() {
        return getType() + "[name=" + name + "]";
    }

    @Override
    public String getFactTable() {
        return this.getDescriptor().getFactTable();
    }

    @Override
    public List<MeasureDesc> getMeasures() {
        return getDescriptor().getMeasures();
    }

=======
>>>>>>> 1b504f74
    public void setName(String name) {
        this.name = name;
    }

    public String getOwner() {
        return owner;
    }

    public void setOwner(String owner) {
        this.owner = owner;
    }

    public String getVersion() {
        return version;
    }

    public void setVersion(String version) {
        this.version = version;
    }

    public String getDescName() {
        return descName.toUpperCase();
    }

    public String getOriginDescName() {
        return descName;
    }

    public void setDescName(String descName) {
        this.descName = descName;
    }

    public int getCost() {
        return cost;
    }

    @Override
    public void setCost(int cost) {
        this.cost = cost;
    }

    public RealizationStatusEnum getStatus() {
        return status;
    }

    public void setStatus(RealizationStatusEnum status) {
        this.status = status;
    }

    public CubeSegment getFirstSegment() {
        if (this.segments == null || this.segments.size() == 0) {
            return null;
        } else {
            return this.segments.get(0);
        }
    }

    public CubeSegment getLatestReadySegment() {
        CubeSegment latest = null;
        for (int i = segments.size() - 1; i >= 0; i--) {
            CubeSegment seg = segments.get(i);
            if (seg.getStatus() != SegmentStatusEnum.READY)
                continue;
            if (latest == null || latest.getDateRangeEnd() < seg.getDateRangeEnd()) {
                latest = seg;
            }
        }
        return latest;
    }

    public List<CubeSegment> getSegments() {
        return segments;
    }

    public List<CubeSegment> getSegments(SegmentStatusEnum status) {
        List<CubeSegment> result = new ArrayList<CubeSegment>();

        for (CubeSegment segment : segments) {
            if (segment.getStatus() == status) {
                result.add(segment);
            }
        }

        return result;
    }

    public List<CubeSegment> getSegment(SegmentStatusEnum status) {
        List<CubeSegment> result = Lists.newArrayList();
        for (CubeSegment segment : segments) {
            if (segment.getStatus() == status) {
                result.add(segment);
            }
        }
        return result;
    }

    public CubeSegment getSegment(String name, SegmentStatusEnum status) {
        for (CubeSegment segment : segments) {
            if ((null != segment.getName() && segment.getName().equals(name)) && segment.getStatus() == status) {
                return segment;
            }
        }

        return null;
    }

    public void setSegments(List<CubeSegment> segments) {
        this.segments = segments;
    }

    public CubeSegment getSegmentById(String segmentId) {
        for (CubeSegment segment : segments) {
            if (Objects.equal(segment.getUuid(), segmentId)) {
                return segment;
            }
        }
        return null;
    }

    public String getCreateTime() {
        return createTime;
    }

    public void setCreateTime(String createTime) {
        this.createTime = createTime;
    }

    public long[] getDateRange() {
        List<CubeSegment> readySegments = getSegment(SegmentStatusEnum.READY);
        if (readySegments.isEmpty()) {
            return new long[] { 0L, 0L };
        }
        long start = Long.MAX_VALUE;
        long end = Long.MIN_VALUE;
        for (CubeSegment segment : readySegments) {
            if (segment.getDateRangeStart() < start) {
                start = segment.getDateRangeStart();
            }
            if (segment.getDateRangeEnd() > end) {
                end = segment.getDateRangeEnd();
            }
        }
        return new long[] { start, end };
    }

    private boolean appendOnHll() {
        CubePartitionDesc cubePartitionDesc = getDescriptor().getCubePartitionDesc();
        if (cubePartitionDesc == null) {
            return false;
        }
        if (cubePartitionDesc.getPartitionDateColumn() == null) {
            return false;
        }
        if (cubePartitionDesc.getCubePartitionType() != CubePartitionDesc.CubePartitionType.APPEND) {
            return false;
        }
        return getDescriptor().hasHolisticCountDistinctMeasures();
    }

    public boolean appendBuildOnHllMeasure(long startDate, long endDate) {
        if (!appendOnHll()) {
            return false;
        }
        List<CubeSegment> readySegments = getSegment(SegmentStatusEnum.READY);
        if (readySegments.isEmpty()) {
            return false;
        }
        for (CubeSegment readySegment : readySegments) {
            if (readySegment.getDateRangeStart() == startDate && readySegment.getDateRangeEnd() == endDate) {
                //refresh build
                return false;
            }
        }
        return true;
    }

    public boolean needMergeImmediatelyAfterBuild(CubeSegment segment) {
        if (!appendOnHll()) {
            return false;
        }
        List<CubeSegment> readySegments = getSegment(SegmentStatusEnum.READY);
        if (readySegments.isEmpty()) {
            return false;
        }
        for (CubeSegment readySegment : readySegments) {
            if (readySegment.getDateRangeEnd() > segment.getDateRangeStart()) {
                //has overlap and not refresh
                return true;
            }
        }
        return false;
    }

    @Override
    public int getCost(String factTable, Collection<JoinDesc> joins, Collection<TblColRef> allColumns, Collection<FunctionDesc> aggrFunctions) {
        return 0;
    }

    @Override
    public RealizationType getType() {
        return RealizationType.CUBE;
    }

    @Override
    public List<TblColRef> getAllColumns() {
        return Lists.newArrayList(getDescriptor().listAllColumns());
    }

    @Override
    public String getFactTable() {
        return this.getDescriptor().getFactTable();
    }

    @Override
    public List<MeasureDesc> getMeasures() {
        return getDescriptor().getMeasures();
    }

    @Override
    public List<TblColRef> getDimensions() {
        List<TblColRef> ret = Lists.newArrayList();
        for (DimensionDesc dim : getDescriptor().getDimensions()) {
            for (TblColRef colRef : dim.getColumnRefs()) {
                ret.add(colRef);
            }
        }
        return ret;
    }
}<|MERGE_RESOLUTION|>--- conflicted
+++ resolved
@@ -239,7 +239,6 @@
         return name;
     }
 
-<<<<<<< HEAD
     @Override
     public String getCanonicalName() {
         return getType() + "[name=" + name + "]";
@@ -255,8 +254,6 @@
         return getDescriptor().getMeasures();
     }
 
-=======
->>>>>>> 1b504f74
     public void setName(String name) {
         this.name = name;
     }
@@ -466,16 +463,6 @@
     }
 
     @Override
-    public String getFactTable() {
-        return this.getDescriptor().getFactTable();
-    }
-
-    @Override
-    public List<MeasureDesc> getMeasures() {
-        return getDescriptor().getMeasures();
-    }
-
-    @Override
     public List<TblColRef> getDimensions() {
         List<TblColRef> ret = Lists.newArrayList();
         for (DimensionDesc dim : getDescriptor().getDimensions()) {
