--- conflicted
+++ resolved
@@ -1,182 +1,187 @@
-<<<<<<< HEAD
-<?xml version="1.0"?>
-<project xmlns="http://maven.apache.org/POM/4.0.0" xmlns:xsi="http://www.w3.org/2001/XMLSchema-instance" xsi:schemaLocation="http://maven.apache.org/POM/4.0.0 http://maven.apache.org/xsd/maven-4.0.0.xsd">
-    <modelVersion>4.0.0</modelVersion>
-    <parent>
-        <groupId>com.kylinolap</groupId>
-        <artifactId>kylin</artifactId>
-        <version>0.6.3-SNAPSHOT</version>
-    </parent>
-
-    <artifactId>kylin-job</artifactId>
-    <name>Kylin:Job</name>
-    <url>http://maven.apache.org</url>
-    <properties>
-        <project.build.sourceEncoding>UTF-8</project.build.sourceEncoding>
-    </properties>
-
-    <dependencies>
-        <!--Kylin Jar -->
-        <dependency>
-            <groupId>com.kylinolap</groupId>
-            <artifactId>kylin-cube</artifactId>
-            <version>${project.parent.version}</version>
-        </dependency>
-
-
-        <dependency>
-            <groupId>com.kylinolap</groupId>
-            <artifactId>kylin-invertedindex</artifactId>
-            <version>${project.parent.version}</version>
-        </dependency>
-
-        <dependency>
-            <groupId>commons-cli</groupId>
-            <artifactId>commons-cli</artifactId>
+<?xml version="1.0"?>
+<project xmlns="http://maven.apache.org/POM/4.0.0" xmlns:xsi="http://www.w3.org/2001/XMLSchema-instance" xsi:schemaLocation="http://maven.apache.org/POM/4.0.0 http://maven.apache.org/xsd/maven-4.0.0.xsd">
+    <modelVersion>4.0.0</modelVersion>
+    <parent>
+        <groupId>com.kylinolap</groupId>
+        <artifactId>kylin</artifactId>
+        <version>0.6.3-SNAPSHOT</version>
+    </parent>
+
+    <artifactId>kylin-job</artifactId>
+    <name>Kylin:Job</name>
+    <url>http://maven.apache.org</url>
+    <properties>
+        <project.build.sourceEncoding>UTF-8</project.build.sourceEncoding>
+    </properties>
+
+    <dependencies>
+        <!--Kylin Jar -->
+        <dependency>
+            <groupId>com.kylinolap</groupId>
+            <artifactId>kylin-cube</artifactId>
+            <version>${project.parent.version}</version>
+        </dependency>
+
+
+        <dependency>
+            <groupId>com.kylinolap</groupId>
+            <artifactId>kylin-invertedindex</artifactId>
+            <version>${project.parent.version}</version>
+        </dependency>
+
+        <dependency>
+            <groupId>commons-cli</groupId>
+            <artifactId>commons-cli</artifactId>
+        </dependency>
+        <dependency>
+            <groupId>commons-lang</groupId>
+            <artifactId>commons-lang</artifactId>
+        </dependency>
+        <dependency>
+            <groupId>commons-io</groupId>
+            <artifactId>commons-io</artifactId>
+        </dependency>
+        <dependency>
+            <groupId>commons-configuration</groupId>
+            <artifactId>commons-configuration</artifactId>
+        </dependency>
+        <dependency>
+            <groupId>log4j</groupId>
+            <artifactId>log4j</artifactId>
+        </dependency>
+        <dependency>
+            <groupId>com.fasterxml.jackson.core</groupId>
+            <artifactId>jackson-databind</artifactId>
+        </dependency>
+        <dependency>
+            <groupId>commons-httpclient</groupId>
+            <artifactId>commons-httpclient</artifactId>
+        </dependency>
+        <dependency>
+            <groupId>com.google.guava</groupId>
+            <artifactId>guava</artifactId>
+        </dependency>
+
+        <dependency>
+            <groupId>org.quartz-scheduler</groupId>
+            <artifactId>quartz</artifactId>
+        </dependency>
+        <dependency>
+            <groupId>org.quartz-scheduler</groupId>
+            <artifactId>quartz-jobs</artifactId>
+        </dependency>
+
+        <dependency>
+            <groupId>commons-daemon</groupId>
+            <artifactId>commons-daemon</artifactId>
+        </dependency>
+
+        <dependency>
+            <groupId>org.apache.curator</groupId>
+            <artifactId>curator-framework</artifactId>
+            <exclusions>
+                <exclusion>
+                    <groupId>org.apache.zookeeper</groupId>
+                    <artifactId>zookeeper</artifactId>
+                </exclusion>
+            </exclusions>
+        </dependency>
+        <dependency>
+            <groupId>org.apache.curator</groupId>
+            <artifactId>curator-recipes</artifactId>
+            <exclusions>
+                <exclusion>
+                    <groupId>org.apache.zookeeper</groupId>
+                    <artifactId>zookeeper</artifactId>
+                </exclusion>
+            </exclusions>
+        </dependency>
+        <dependency>
+            <groupId>org.apache.commons</groupId>
+            <artifactId>commons-email</artifactId>
+            <version>1.1</version>
+        </dependency>
+        <dependency>
+            <groupId>org.apache.hbase</groupId>
+            <artifactId>hbase-common</artifactId>
+            <!-- This is default scope to be included in the job jar, we depends on
+                hbase utils like Bytes, ImmutableBytesWritable etc. -->
+        </dependency>
+
+        <!-- Env & Test -->
+
+        <dependency>
+            <groupId>org.apache.hadoop</groupId>
+            <artifactId>hadoop-common</artifactId>
+            <scope>provided</scope>
+        </dependency>
+        <dependency>
+            <groupId>org.apache.hadoop</groupId>
+            <artifactId>hadoop-annotations</artifactId>
+            <scope>provided</scope>
+        </dependency>
+        <dependency>
+            <groupId>org.apache.hadoop</groupId>
+            <artifactId>hadoop-mapreduce-client-core</artifactId>
+            <scope>provided</scope>
+        </dependency>
+        <dependency>
+            <groupId>org.apache.hadoop</groupId>
+            <artifactId>hadoop-minicluster</artifactId>
+            <scope>test</scope>
+        </dependency>
+        <dependency>
+            <groupId>org.apache.mrunit</groupId>
+            <artifactId>mrunit</artifactId>
+            <classifier>hadoop2</classifier>
+            <scope>test</scope>
+        </dependency>
+        <dependency>
+            <groupId>org.apache.hbase</groupId>
+            <artifactId>hbase-hadoop2-compat</artifactId>
+            <scope>provided</scope>
+        </dependency>
+        <dependency>
+            <groupId>org.apache.hbase</groupId>
+            <artifactId>hbase-client</artifactId>
+            <scope>provided</scope>
+        </dependency>
+        <dependency>
+            <groupId>org.apache.hbase</groupId>
+            <artifactId>hbase-server</artifactId>
+            <scope>provided</scope>
+        </dependency>
+        <dependency>
+            <groupId>org.apache.hadoop</groupId>
+            <artifactId>hadoop-yarn-server-resourcemanager</artifactId>
+            <scope>provided</scope>
+        </dependency>
+        <dependency>
+            <groupId>junit</groupId>
+            <artifactId>junit</artifactId>
+            <scope>test</scope>
+        </dependency>
+        <dependency>
+            <groupId>org.apache.maven</groupId>
+            <artifactId>maven-model</artifactId>
+            <scope>test</scope>
+        </dependency>
+        <dependency>
+            <groupId>org.apache.hadoop</groupId>
+            <artifactId>hadoop-yarn-api</artifactId>
+            <scope>provided</scope>
+        </dependency>
+        <dependency>
+            <groupId>org.apache.hadoop</groupId>
+            <artifactId>hadoop-hdfs</artifactId>
+            <scope>provided</scope>
         </dependency>
         <dependency>
-            <groupId>commons-lang</groupId>
-            <artifactId>commons-lang</artifactId>
-        </dependency>
-        <dependency>
-            <groupId>commons-io</groupId>
-            <artifactId>commons-io</artifactId>
-        </dependency>
-        <dependency>
-            <groupId>commons-configuration</groupId>
-            <artifactId>commons-configuration</artifactId>
-        </dependency>
-        <dependency>
-            <groupId>log4j</groupId>
-            <artifactId>log4j</artifactId>
-        </dependency>
-        <dependency>
-            <groupId>com.fasterxml.jackson.core</groupId>
-            <artifactId>jackson-databind</artifactId>
-        </dependency>
-        <dependency>
-            <groupId>commons-httpclient</groupId>
-            <artifactId>commons-httpclient</artifactId>
-        </dependency>
-        <dependency>
-            <groupId>com.google.guava</groupId>
-            <artifactId>guava</artifactId>
-        </dependency>
-
-        <dependency>
-            <groupId>org.quartz-scheduler</groupId>
-            <artifactId>quartz</artifactId>
-        </dependency>
-        <dependency>
-            <groupId>org.quartz-scheduler</groupId>
-            <artifactId>quartz-jobs</artifactId>
-        </dependency>
-
-        <dependency>
-            <groupId>commons-daemon</groupId>
-            <artifactId>commons-daemon</artifactId>
-        </dependency>
-
-        <dependency>
-            <groupId>org.apache.curator</groupId>
-            <artifactId>curator-framework</artifactId>
-            <exclusions>
-                <exclusion>
-                    <groupId>org.apache.zookeeper</groupId>
-                    <artifactId>zookeeper</artifactId>
-                </exclusion>
-            </exclusions>
-        </dependency>
-        <dependency>
-            <groupId>org.apache.curator</groupId>
-            <artifactId>curator-recipes</artifactId>
-            <exclusions>
-                <exclusion>
-                    <groupId>org.apache.zookeeper</groupId>
-                    <artifactId>zookeeper</artifactId>
-                </exclusion>
-            </exclusions>
-        </dependency>
-        <dependency>
-            <groupId>org.apache.commons</groupId>
-            <artifactId>commons-email</artifactId>
-            <version>1.1</version>
-        </dependency>
-        <dependency>
-            <groupId>org.apache.hbase</groupId>
-            <artifactId>hbase-common</artifactId>
-            <!-- This is default scope to be included in the job jar, we depends on
-                hbase utils like Bytes, ImmutableBytesWritable etc. -->
-        </dependency>
-
-        <!-- Env & Test -->
-
-        <dependency>
-            <groupId>org.apache.hadoop</groupId>
-            <artifactId>hadoop-common</artifactId>
+            <groupId>org.apache.hive.hcatalog</groupId>
+            <artifactId>hive-hcatalog-core</artifactId>
+            <version>${hive-hcatalog.version}</version>
             <scope>provided</scope>
-        </dependency>
-        <dependency>
-            <groupId>org.apache.hadoop</groupId>
-            <artifactId>hadoop-annotations</artifactId>
-            <scope>provided</scope>
-        </dependency>
-        <dependency>
-            <groupId>org.apache.hadoop</groupId>
-            <artifactId>hadoop-mapreduce-client-core</artifactId>
-            <scope>provided</scope>
-        </dependency>
-        <dependency>
-            <groupId>org.apache.hadoop</groupId>
-            <artifactId>hadoop-minicluster</artifactId>
-            <scope>test</scope>
-        </dependency>
-        <dependency>
-            <groupId>org.apache.mrunit</groupId>
-            <artifactId>mrunit</artifactId>
-            <classifier>hadoop2</classifier>
-            <scope>test</scope>
-        </dependency>
-        <dependency>
-            <groupId>org.apache.hbase</groupId>
-            <artifactId>hbase-hadoop2-compat</artifactId>
-            <scope>provided</scope>
-        </dependency>
-        <dependency>
-            <groupId>org.apache.hbase</groupId>
-            <artifactId>hbase-client</artifactId>
-            <scope>provided</scope>
-        </dependency>
-        <dependency>
-            <groupId>org.apache.hbase</groupId>
-            <artifactId>hbase-server</artifactId>
-            <scope>provided</scope>
-        </dependency>
-        <dependency>
-            <groupId>org.apache.hadoop</groupId>
-            <artifactId>hadoop-yarn-server-resourcemanager</artifactId>
-            <scope>provided</scope>
-        </dependency>
-        <dependency>
-            <groupId>junit</groupId>
-            <artifactId>junit</artifactId>
-            <scope>test</scope>
-        </dependency>
-        <dependency>
-            <groupId>org.apache.maven</groupId>
-            <artifactId>maven-model</artifactId>
-            <scope>test</scope>
-        </dependency>
-        <dependency>
-            <groupId>org.apache.hadoop</groupId>
-            <artifactId>hadoop-yarn-api</artifactId>
-            <scope>provided</scope>
-        </dependency>
-        <dependency>
-            <groupId>org.apache.hadoop</groupId>
-            <artifactId>hadoop-hdfs</artifactId>
-            <scope>provided</scope>
-        </dependency>
+        </dependency>
 		<dependency>
 			<groupId>org.apache.hbase</groupId>
 			<artifactId>hbase-testing-util</artifactId>
@@ -193,254 +198,52 @@
 				</exclusion>
 			</exclusions>
 		</dependency>
-
-        <dependency>
-            <groupId>org.apache.hbase</groupId>
-            <artifactId>hbase-testing-util</artifactId>
-            <version>${hbase-hadoop2.version}</version>
-            <scope>test</scope>
-            <exclusions>
-                <exclusion>
-                    <groupId>javax.servlet</groupId>
-                    <artifactId>servlet-api</artifactId>
-                </exclusion>
-                <exclusion>
-                    <groupId>javax.servlet.jsp</groupId>
-                    <artifactId>jsp-api</artifactId>
-                </exclusion>
-            </exclusions>
-        </dependency>
-
-        <dependency>
-            <groupId>com.kylinolap</groupId>
-            <artifactId>kylin-storage</artifactId>
-            <version>${project.parent.version}</version>
-            <scope>test</scope>
-        </dependency>
-
-    </dependencies>
-
-    <build>
-        <plugins>
-            <plugin>
-                <artifactId>maven-assembly-plugin</artifactId>
-                <executions>
-                    <execution>
-                        <id>create-job-jar</id>
-                        <phase>package</phase>
-                        <goals>
-                            <goal>single</goal>
-                        </goals>
-                        <configuration>
-                            <descriptors>
-                                <descriptor>src/main/assembly/job.xml</descriptor>
-                            </descriptors>
-                        </configuration>
-                    </execution>
-                </executions>
-            </plugin>
-        </plugins>
-    </build>
-=======
-<?xml version="1.0"?>
-<project xmlns="http://maven.apache.org/POM/4.0.0" xmlns:xsi="http://www.w3.org/2001/XMLSchema-instance" xsi:schemaLocation="http://maven.apache.org/POM/4.0.0 http://maven.apache.org/xsd/maven-4.0.0.xsd">
-    <modelVersion>4.0.0</modelVersion>
-    <parent>
-        <groupId>com.kylinolap</groupId>
-        <artifactId>kylin</artifactId>
-        <version>0.6.3-SNAPSHOT</version>
-    </parent>
-
-    <artifactId>kylin-job</artifactId>
-    <name>Kylin:Job</name>
-    <url>http://maven.apache.org</url>
-    <properties>
-        <project.build.sourceEncoding>UTF-8</project.build.sourceEncoding>
-    </properties>
-
-    <dependencies>
-        <!--Kylin Jar -->
-        <dependency>
-            <groupId>com.kylinolap</groupId>
-            <artifactId>kylin-cube</artifactId>
-            <version>${project.parent.version}</version>
-        </dependency>
-
-        <dependency>
-            <groupId>commons-cli</groupId>
-            <artifactId>commons-cli</artifactId>
-        </dependency>
-        <dependency>
-            <groupId>commons-lang</groupId>
-            <artifactId>commons-lang</artifactId>
-        </dependency>
-        <dependency>
-            <groupId>commons-io</groupId>
-            <artifactId>commons-io</artifactId>
-        </dependency>
-        <dependency>
-            <groupId>commons-configuration</groupId>
-            <artifactId>commons-configuration</artifactId>
-        </dependency>
-        <dependency>
-            <groupId>log4j</groupId>
-            <artifactId>log4j</artifactId>
-        </dependency>
-        <dependency>
-            <groupId>com.fasterxml.jackson.core</groupId>
-            <artifactId>jackson-databind</artifactId>
-        </dependency>
-        <dependency>
-            <groupId>commons-httpclient</groupId>
-            <artifactId>commons-httpclient</artifactId>
-        </dependency>
-        <dependency>
-            <groupId>com.google.guava</groupId>
-            <artifactId>guava</artifactId>
-        </dependency>
-
-        <dependency>
-            <groupId>org.quartz-scheduler</groupId>
-            <artifactId>quartz</artifactId>
-        </dependency>
-        <dependency>
-            <groupId>org.quartz-scheduler</groupId>
-            <artifactId>quartz-jobs</artifactId>
-        </dependency>
-
-        <dependency>
-            <groupId>commons-daemon</groupId>
-            <artifactId>commons-daemon</artifactId>
-        </dependency>
-
-        <dependency>
-            <groupId>org.apache.curator</groupId>
-            <artifactId>curator-framework</artifactId>
-            <exclusions>
-                <exclusion>
-                    <groupId>org.apache.zookeeper</groupId>
-                    <artifactId>zookeeper</artifactId>
-                </exclusion>
-            </exclusions>
-        </dependency>
-        <dependency>
-            <groupId>org.apache.curator</groupId>
-            <artifactId>curator-recipes</artifactId>
-            <exclusions>
-                <exclusion>
-                    <groupId>org.apache.zookeeper</groupId>
-                    <artifactId>zookeeper</artifactId>
-                </exclusion>
-            </exclusions>
-        </dependency>
-        <dependency>
-            <groupId>org.apache.commons</groupId>
-            <artifactId>commons-email</artifactId>
-            <version>1.1</version>
-        </dependency>
-        <dependency>
-            <groupId>org.apache.hbase</groupId>
-            <artifactId>hbase-common</artifactId>
-            <!-- This is default scope to be included in the job jar, we depends on
-                hbase utils like Bytes, ImmutableBytesWritable etc. -->
-        </dependency>
-
-        <!-- Env & Test -->
-
-        <dependency>
-            <groupId>org.apache.hadoop</groupId>
-            <artifactId>hadoop-common</artifactId>
-            <scope>provided</scope>
-        </dependency>
-        <dependency>
-            <groupId>org.apache.hadoop</groupId>
-            <artifactId>hadoop-annotations</artifactId>
-            <scope>provided</scope>
-        </dependency>
-        <dependency>
-            <groupId>org.apache.hadoop</groupId>
-            <artifactId>hadoop-mapreduce-client-core</artifactId>
-            <scope>provided</scope>
-        </dependency>
-        <dependency>
-            <groupId>org.apache.hadoop</groupId>
-            <artifactId>hadoop-minicluster</artifactId>
-            <scope>test</scope>
-        </dependency>
-        <dependency>
-            <groupId>org.apache.mrunit</groupId>
-            <artifactId>mrunit</artifactId>
-            <classifier>hadoop2</classifier>
-            <scope>test</scope>
-        </dependency>
-        <dependency>
-            <groupId>org.apache.hbase</groupId>
-            <artifactId>hbase-hadoop2-compat</artifactId>
-            <scope>provided</scope>
-        </dependency>
-        <dependency>
-            <groupId>org.apache.hbase</groupId>
-            <artifactId>hbase-client</artifactId>
-            <scope>provided</scope>
-        </dependency>
-        <dependency>
-            <groupId>org.apache.hbase</groupId>
-            <artifactId>hbase-server</artifactId>
-            <scope>provided</scope>
-        </dependency>
-        <dependency>
-            <groupId>org.apache.hadoop</groupId>
-            <artifactId>hadoop-yarn-server-resourcemanager</artifactId>
-            <scope>provided</scope>
-        </dependency>
-        <dependency>
-            <groupId>junit</groupId>
-            <artifactId>junit</artifactId>
-            <scope>test</scope>
-        </dependency>
-        <dependency>
-            <groupId>org.apache.maven</groupId>
-            <artifactId>maven-model</artifactId>
-            <scope>test</scope>
-        </dependency>
-        <dependency>
-            <groupId>org.apache.hadoop</groupId>
-            <artifactId>hadoop-yarn-api</artifactId>
-            <scope>provided</scope>
-        </dependency>
-        <dependency>
-            <groupId>org.apache.hadoop</groupId>
-            <artifactId>hadoop-hdfs</artifactId>
-            <scope>provided</scope>
-        </dependency>
-		 <dependency>
-            <groupId>org.apache.hive.hcatalog</groupId>
-            <artifactId>hive-hcatalog-core</artifactId>
-            <version>${hive-hcatalog.version}</version>
-            <scope>provided</scope>
-          </dependency>
-    </dependencies>
-
-    <build>
-        <plugins>
-            <plugin>
-                <artifactId>maven-assembly-plugin</artifactId>
-                <executions>
-                    <execution>
-                        <id>create-job-jar</id>
-                        <phase>package</phase>
-                        <goals>
-                            <goal>single</goal>
-                        </goals>
-                        <configuration>
-                            <descriptors>
-                                <descriptor>src/main/assembly/job.xml</descriptor>
-                            </descriptors>
-                        </configuration>
-                    </execution>
-                </executions>
-            </plugin>
-        </plugins>
-    </build>
->>>>>>> 652f0f75
+
+        <dependency>
+            <groupId>org.apache.hbase</groupId>
+            <artifactId>hbase-testing-util</artifactId>
+            <version>${hbase-hadoop2.version}</version>
+            <scope>test</scope>
+            <exclusions>
+                <exclusion>
+                    <groupId>javax.servlet</groupId>
+                    <artifactId>servlet-api</artifactId>
+                </exclusion>
+                <exclusion>
+                    <groupId>javax.servlet.jsp</groupId>
+                    <artifactId>jsp-api</artifactId>
+                </exclusion>
+            </exclusions>
+        </dependency>
+
+        <dependency>
+            <groupId>com.kylinolap</groupId>
+            <artifactId>kylin-storage</artifactId>
+            <version>${project.parent.version}</version>
+            <scope>test</scope>
+        </dependency>
+
+    </dependencies>
+
+    <build>
+        <plugins>
+            <plugin>
+                <artifactId>maven-assembly-plugin</artifactId>
+                <executions>
+                    <execution>
+                        <id>create-job-jar</id>
+                        <phase>package</phase>
+                        <goals>
+                            <goal>single</goal>
+                        </goals>
+                        <configuration>
+                            <descriptors>
+                                <descriptor>src/main/assembly/job.xml</descriptor>
+                            </descriptors>
+                        </configuration>
+                    </execution>
+                </executions>
+            </plugin>
+        </plugins>
+    </build>
 </project>