--- conflicted
+++ resolved
@@ -200,15 +200,10 @@
     public JobInstance rebuild(@PathVariable String cubeName, @RequestBody JobBuildRequest jobBuildRequest) {
         JobInstance jobInstance = null;
         try {
+            String submitter = SecurityContextHolder.getContext().getAuthentication().getName();
             CubeInstance cube = jobService.getCubeManager().getCube(cubeName);
-<<<<<<< HEAD
-            String jobId = jobService.submitJob(cube, jobBuildRequest.getStartTime(), jobBuildRequest.getEndTime(), RealizationBuildTypeEnum.valueOf(jobBuildRequest.getBuildType()));
-=======
-            
-            String submitter = SecurityContextHolder.getContext().getAuthentication().getName();
-
-            String jobId = jobService.submitJob(cube, jobBuildRequest.getStartTime(), jobBuildRequest.getEndTime(), CubeBuildTypeEnum.valueOf(jobBuildRequest.getBuildType()),submitter);
->>>>>>> 32f8158a
+            String jobId = jobService.submitJob(cube, jobBuildRequest.getStartTime(), jobBuildRequest.getEndTime(), //
+                    RealizationBuildTypeEnum.valueOf(jobBuildRequest.getBuildType()), submitter);
             jobInstance = jobService.getJobInstance(jobId);
         } catch (JobException e) {
             logger.error(e.getLocalizedMessage(), e);
